--- conflicted
+++ resolved
@@ -17,7 +17,6 @@
             Value::Void => write!(f, "void"),
             Value::Int(n) => write!(f, "{}", n),
             Value::Bool(b) => write!(f, "{}", b),
-<<<<<<< HEAD
             Value::Func(func, captured) => write!(
                 f,
                 "Func({}, [{}])",
@@ -28,10 +27,6 @@
                     .collect::<Vec<_>>()
                     .join(", ")
             ),
-=======
-            Value::Func(func) => write!(f, "func {}", func),
-            Value::String(s) => write!(f, r#"{}"#, s),
->>>>>>> cfc76d13
             Value::List(None) => write!(f, "[]"),
             Value::List(Some(list)) => write!(f, "[{}]", list),
             Value::Adt(variant, fields) => {
