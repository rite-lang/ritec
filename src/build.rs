--- conflicted
+++ resolved
@@ -249,14 +249,6 @@
     Ok(mir::Expr { kind, ty })
 }
 
-<<<<<<< HEAD
-fn build_func_expr(
-    builder: &mut Builder,
-    ty: &rir::Ty,
-    index: usize,
-    captured: &[rir::Expr],
-) -> miette::Result<mir::Expr> {
-=======
 fn build_string_expr(
     builder: &mut Builder,
     ty: &rir::Ty,
@@ -268,7 +260,6 @@
 }
 
 fn build_func_expr(builder: &mut Builder, ty: &rir::Ty, index: usize) -> miette::Result<mir::Expr> {
->>>>>>> cfc76d13
     let ty = build_ty(builder, ty);
     let generics = extract_generics(builder.unit, &builder.unit.funcs[index].ty(), &ty);
 
